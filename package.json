{
  "name": "icestark",
  "version": "0.0.4",
  "description": "Icestark is a JavaScript library for multiple react projects, Ice workbench solution.",
  "scripts": {
    "build": "rm -rf lib && tsc",
    "watch": "tsc -w",
    "lint": "npm run lint:nofix -- --fix",
    "lint:nofix": "eslint --cache --ext .ts,.tsx ./",
    "test": "NODE_ENV=unittest jest",
    "coverage": "codecov"
  },
  "main": "lib/index.js",
  "types": "lib/index.d.ts",
  "files": [
    "lib"
  ],
  "license": "MIT",
  "keywords": [
    "ice",
    "react",
    "spa"
  ],
  "bugs": {
    "url": "https://github.com/ice-lab/icestark/issues"
  },
  "homepage": "https://unpkg.com/icestark@0.0.1/build/index.html",
  "husky": {
    "hooks": {
      "commit-msg": "commitlint -E HUSKY_GIT_PARAMS"
    }
  },
  "repository": {
    "type": "git",
    "url": "git+https://github.com/ice-lab/icestark.git"
  },
  "peerDependencies": {
    "react": ">=15.0.0",
    "react-dom": ">=15.0.0"
  },
  "dependencies": {
    "history": "^4.6.1",
    "path-to-regexp": "^1.7.0",
    "url-parse": "^1.1.9"
  },
  "devDependencies": {
    "@commitlint/cli": "^7.5.2",
    "@commitlint/config-conventional": "^7.5.0",
    "@types/history": "^4.7.0",
    "@types/jest": "^24.0.12",
    "@types/node": "^12.0.0",
    "@types/path-to-regexp": "^1.7.0",
    "@types/react": "^16.8.19",
    "@types/react-dom": "^16.0.11",
    "@types/url-parse": "^1.4.3",
    "@typescript-eslint/eslint-plugin": "^1.9.0",
    "@typescript-eslint/parser": "^1.9.0",
    "codecov": "^3.4.0",
    "eslint": "^5.16.0",
    "eslint-config-prettier": "^4.3.0",
<<<<<<< HEAD
    "eslint-config-react": "^1.1.7",
=======
    "eslint-plugin-import": "^2.17.3",
>>>>>>> e9116837
    "eslint-plugin-prettier": "^3.1.0",
    "eslint-plugin-react": "^7.13.0",
    "husky": "^2.2.0",
    "jest": "^24.7.1",
    "jest-dom": "^3.4.0",
    "prettier": "^1.17.1",
    "react": "^16.7.0",
    "react-dom": "^16.7.0",
    "react-testing-library": "^7.0.0",
    "ts-jest": "^24.0.2",
    "typescript": "^3.4.4"
  },
  "jest": {
    "coverageDirectory": "./coverage/",
    "collectCoverage": true,
    "preset": "ts-jest"
  }
}<|MERGE_RESOLUTION|>--- conflicted
+++ resolved
@@ -58,11 +58,7 @@
     "codecov": "^3.4.0",
     "eslint": "^5.16.0",
     "eslint-config-prettier": "^4.3.0",
-<<<<<<< HEAD
     "eslint-config-react": "^1.1.7",
-=======
-    "eslint-plugin-import": "^2.17.3",
->>>>>>> e9116837
     "eslint-plugin-prettier": "^3.1.0",
     "eslint-plugin-react": "^7.13.0",
     "husky": "^2.2.0",
